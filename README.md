# Temporal Relation Networks

We release the code of the [Temporal Relation Networks](http://relation.csail.mit.edu/), built on top of the [TSN-pytorch codebase](https://github.com/yjxiong/temporal-segment-networks).

**Note**: always use `git clone --recursive https://github.com/metalbubble/TRN-pytorch` to clone this project
Otherwise you will not be able to use the inception series CNN architecture.

![framework](http://relation.csail.mit.edu/framework_trn.png)

### Data preparation
Download the [something-something dataset](https://www.twentybn.com/datasets/something-something) or [jester dataset](https://www.twentybn.com/datasets/something-something) or [charades dataset](http://allenai.org/plato/charades/). Decompress them into some folder. Use [process_dataset.py](process_dataset.py) to generate the index files for train, val, and test split. Finally properly set up the train, validatin, and category meta files in [datasets_video.py](datasets_video.py).

### Code

Core code to implement the Temporal Relation Network module is [TRNmodule](TRNmodule.py). It is plug-and-play on top of the TSN.

### Training and Testing

* The command to train single scale TRN

```bash
CUDA_VISIBLE_DEVICES=0,1 python main.py something RGB \
                     --arch BNInception --num_segments 3 \
                     --consensus_type TRN --batch-size 64
```

* The command to train multi-scale TRN
```bash
CUDA_VISIBLE_DEVICES=0,1 python main.py something RGB \
                     --arch BNInception --num_segments 8 \
                     --consensus_type TRNmultiscale --batch-size 64
```

* The command to test the single scale TRN

```bash
python test_models.py something RGB model/TRN_something_RGB_BNInception_TRN_segment3_best.pth.tar \
   --arch BNInception --crop_fusion_type TRN --test_segments 3
```

* The command to test the multi-scale TRN

```bash
python test_models.py something RGB model/TRN_something_RGB_BNInception_TRNmultiscale_segment8_best.pth.tar \
   --arch BNInception --crop_fusion_type TRNmultiscale --test_segments 8
```

### Pretrained models and demo code

* Download pretrained models on [Something-Something](https://www.twentybn.com/datasets/something-something), [Jester](https://www.twentybn.com/datasets/jester), and [Moments in Time](http://moments.csail.mit.edu/)

```bash
cd pretrain
./download_models.sh
```

* Download sample video and extracted frames. There will be mp4 video file and a folder containing the RGB frames for that video.

```bash
cd sample_data
./download_sample_data.sh
```

The sample video is the following 
<<<<<<< HEAD

![result](http://relation.csail.mit.edu/data/juggling.gif)
=======
![result](http://relation.csail.mit.edu/data/bolei_juggling.gif): Bolei is juggling:) 
>>>>>>> 40634cd6

* Test pretrained model trained on Something-Something

```bash
python test_video.py --arch BNInception --dataset something \
    --weight pretrain/TRN_something_RGB_BNInception_TRNmultiscale_segment8_best.pth.tar \
    --frame_folder sample_data/bolei_juggling

RESULT ON sample_data/bolei_juggling
0.244 -> Throwing something in the air and catching it
0.186 -> Throwing something in the air and letting it fall
0.094 -> Showing a photo of something to the camera
0.063 -> Hitting something with something
0.040 -> Holding something in front of something

```


* Test pretrained model trained on [Moments in Time](http://moments.csail.mit.edu/)

```bash
python test_video.py --arch InceptionV3 --dataset moments \
    --weight pretrain/TRN_moments_RGB_InceptionV3_TRNmultiscale_segment8_best.pth.tar \
    --frame_folder sample_data/bolei_juggling

RESULT ON sample_data/bolei_juggling

0.982 -> juggling
0.003 -> flipping
0.003 -> spinning
0.003 -> smoking
0.002 -> whistling
```

* Test pretrained model on mp4 video file

```bash
python test_video.py --arch InceptionV3 --dataset moments \
    --weight pretrain/TRN_moments_RGB_InceptionV3_TRNmultiscale_segment8_best.pth.tar \
    --video_file sample_data/bolei_juggling.mp4 --rendered_output sample_data/predicted_video.mp4 
```

The command above uses `ffmpeg` to extract frames from the supplied video `--video_file` and optionally generates a new video `--rendered_output` from the frames used to make the prediction with the predicted category in the top-left corner.


### TODO

* TODO: Web-cam demo script
* TODO: Visualization script
* TODO: class-aware data augmentation

### Reference:
B. Zhou, A. Andonian, and A. Torralba. Temporal Relational Reasoning in Videos. arXiv:1711.08496, 2017. [PDF](https://arxiv.org/pdf/1711.08496.pdf)
```
@article{zhou2017temporalrelation,
    title = {Temporal Relational Reasoning in Videos},
    author = {Zhou, Bolei and Andonian, Alex and Torralba, Antonio},
    journal={arXiv:1711.08496},
    year={2017}
}
```

### Acknowledgement
Our temporal relation network is plug-and-play on top of the [TSN-Pytorch](https://github.com/yjxiong/temporal-segment-networks), but it could be extended to other network architectures easily. We thank Yuanjun Xiong for releasing TSN-Pytorch codebase. Something-something dataset and Jester dataset are from [TwentyBN](https://www.twentybn.com/), we really appreciate their effort to build such nice video datasets. Please refer to [their dataset website](https://www.twentybn.com/datasets/something-something) for the proper usage of the data.<|MERGE_RESOLUTION|>--- conflicted
+++ resolved
@@ -62,12 +62,7 @@
 ```
 
 The sample video is the following 
-<<<<<<< HEAD
-
-![result](http://relation.csail.mit.edu/data/juggling.gif)
-=======
 ![result](http://relation.csail.mit.edu/data/bolei_juggling.gif): Bolei is juggling:) 
->>>>>>> 40634cd6
 
 * Test pretrained model trained on Something-Something
 
