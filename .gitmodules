[submodule "tf_model_zoo"]
	path = tf_model_zoo
	url = https://github.com/yjxiong/tensorflow-model-zoo.torch
<<<<<<< HEAD
[submodule "model_zoo"]
	path = model_zoo
	url = https://github.com/yjxiong/tensorflow-model-zoo.torch
=======
        branch = tsn-pytorch
>>>>>>> 702ae35a
<|MERGE_RESOLUTION|>--- conflicted
+++ resolved
@@ -1,10 +1,4 @@
-[submodule "tf_model_zoo"]
-	path = tf_model_zoo
-	url = https://github.com/yjxiong/tensorflow-model-zoo.torch
-<<<<<<< HEAD
 [submodule "model_zoo"]
 	path = model_zoo
 	url = https://github.com/yjxiong/tensorflow-model-zoo.torch
-=======
-        branch = tsn-pytorch
->>>>>>> 702ae35a
+    branch = tsn-pytorch