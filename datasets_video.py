--- conflicted
+++ resolved
@@ -4,7 +4,8 @@
 import torchvision.datasets as datasets
 
 
-ROOT_DATASET= 'video_datasets'
+ROOT_DATASET = 'video_datasets'
+
 
 def return_something(modality):
     filename_categories = 'something/category.txt'
@@ -13,21 +14,39 @@
         #root_data = '/mnt/localssd1/bzhou/something/20bn-something-something-v1'
         filename_imglist_train = 'something/train_videofolder.txt'
         filename_imglist_val = 'something/val_videofolder.txt'
-<<<<<<< HEAD
-
-=======
         prefix = '{:05d}.jpg'
     elif modality == 'Flow':
         root_data = '/data/vision/oliva/scratch/bzhou/video/something-something/flow'
         #root_data = '/mnt/localssd1/bzhou/something/flow'
         filename_imglist_train = 'something/train_videofolder.txt'
         filename_imglist_val = 'something/val_videofolder.txt'
->>>>>>> 5510015c
         prefix = '{:05d}.jpg'
     else:
         print('no such modality:'+modality)
         os.exit()
     return filename_categories, filename_imglist_train, filename_imglist_val, root_data, prefix
+
+
+def return_somethingv2(modality):
+    filename_categories = 'something/v2/category.txt'
+    if modality == 'RGB':
+        # root_data = '/data/vision/oliva/scratch/bzhou/video/something-something/v2/20bn-something-something-v2'
+        root_data = '/mnt/localssd2/aandonia/something/v2/20bn-something-something-v2-frames'
+        # root_data = '/mnt/localssd1/aandonia/something/v2/20bn-something-something-v2-frames'
+        filename_imglist_train = 'something/v2/train_videofolder.txt'
+        filename_imglist_val = 'something/v2/val_videofolder.txt'
+        prefix = '{:06d}.jpg'
+    elif modality == 'Flow':
+        #root_data = '/data/vision/oliva/scratch/bzhou/video/something-something/flow'
+        # root_data = '/mnt/localssd1/bzhou/something/flow'
+        root_data = '/mnt/localssd2/aandonia/something/v2/flow'
+        filename_imglist_train = 'something/v2/train_videofolder.txt'
+        filename_imglist_val = 'something/v2/val_videofolder.txt'
+        prefix = '{:06d}.jpg'
+    else:
+        print('no such modality:'+modality)
+    return filename_categories, filename_imglist_train, filename_imglist_val, root_data, prefix
+
 
 def return_jester(modality):
     filename_categories = 'jester/category.txt'
@@ -48,6 +67,7 @@
         os.exit()
     return filename_categories, filename_imglist_train, filename_imglist_val, root_data, prefix
 
+
 def return_charades(modality):
     filename_categories = 'charades/category.txt'
     filename_imglist_train = 'charades/train_segments.txt'
@@ -59,6 +79,7 @@
         print('no such modality:'+modality)
         os.exit()
     return filename_categories, filename_imglist_train, filename_imglist_val, root_data, prefix
+
 
 def return_moments(modality):
     filename_categories = '/data/vision/oliva/scratch/moments/split/categoryList_nov17.csv'
@@ -77,8 +98,10 @@
         os.exit()
     return filename_categories, filename_imglist_train, filename_imglist_val, root_data, prefix
 
+
 def return_dataset(dataset, modality):
-    dict_single = {'jester':return_jester, 'something':return_something, 'charades': return_charades, 'moments': return_moments}
+    dict_single = {'jester': return_jester, 'something': return_something, 'somethingv2': return_somethingv2,
+                   'charades': return_charades, 'moments': return_moments}
     if dataset in dict_single:
         file_categories, file_imglist_train, file_imglist_val, root_data, prefix = dict_single[dataset](modality)
     else:
@@ -90,4 +113,4 @@
     with open(file_categories) as f:
         lines = f.readlines()
     categories = [item.rstrip() for item in lines]
-    return categories, file_imglist_train, file_imglist_val, root_data, prefix
+    return categories, file_imglist_train, file_imglist_val, root_data, prefix